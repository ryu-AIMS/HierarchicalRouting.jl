using Revise, Infiltrator

includet("MS-T_routing.jl")


crs = 7844
depot = (-16.9, 146.15)  # (-16.92, 145.78) # (lat, long)
k = 10
ms_depth = -10

subset = GDF.read("../data/site/Moore_2024-02-14b_v060_rc1.gpkg")
bathy_dataset = Raster("../data/bathy/Cairns-Cooktown/Cairns-Cooktown_bathy.tif", mappedcrs=EPSG(crs))
suitable_targets_all = Raster("../data/targets/Cairns-Cooktown_suitable_slopes.tif", mappedcrs=EPSG(crs))

# Read/mask/trim targets to deployment scale
# TODO: Separate data loading.

# Read deployment locations
if isfile("../outputs/target_subset.tif")
    suitable_targets_subset = Raster("../outputs/target_subset.tif", mappedcrs=EPSG(crs))
else
    suitable_targets_subset = extract_subset(suitable_targets_all, subset)
    write("../outputs/target_subset.tif", suitable_targets_subset; force=true)
end

# Load environmental constraints
# Bathymetry
if isfile("../outputs/bathy_subset.tif")
    target_bathy = Raster("../outputs/bathy_subset.tif", mappedcrs=EPSG(crs))
else
    target_bathy = extract_subset(bathy_dataset, subset)
    write("../outputs/bathy_subset.tif", target_bathy; force=true)
end

# Cluster targets
if isfile("../outputs/clustered_targets.tif")
    clustered_targets = Raster("../outputs/clustered_targets$(k).tif", mappedcrs=EPSG(crs))
else
    clustered_targets = cluster_targets(suitable_targets_subset, k)
    write("../outputs/clustered_targets_k=$(k).tif", clustered_targets; force=true)
end

# Create exclusion zones from environmental constraints
if isfile("../outputs/ms_exclusion.tif")
    ms_exclusion_zones_int = Raster("../outputs/ms_exclusion.tif", mappedcrs=EPSG(crs))
    ms_exclusion_zones = Raster(ms_exclusion_zones_int .!= 0, dims(ms_exclusion_zones_int))
else
    ms_exclusion_zones = create_exclusion_zones(target_bathy, ms_depth)
    write("../outputs/ms_exclusion.tif", convert.(Int16, ms_exclusion_zones); force=true)
end

########

<<<<<<< HEAD

mp = to_multipolygon(ms_exclusion_zones)
exclusion_zones = to_dataframe(mp)
=======
if isfile("../outputs/ms_exclusion_gpkg.gpkg")
    ms_exclusion_polygons = GDF.read("../outputs/ms_exclusion_gpkg.gpkg")
else
    ms_exclusion_polygons = convert_raster_to_polygon(ms_exclusion_zones)
    GDF.write(
        "../outputs/ms_exclusion_gpkg.gpkg",
        ms_exclusion_polygons[:, [:geometry]];
        crs=EPSG(crs)
    )
end
>>>>>>> 3062f328

# ms_exclusion_zones |> to_multipolygon |> to_dataframe |> x -> poly(x.geometry)

# Generate initial mothership route
cluster_centroids = calc_cluster_centroids(clustered_targets, depot)

cluster_sequence, mothership_dist, clust_matrix = nearest_neighbour(cluster_centroids)

waypoints = calc_waypoints(cluster_centroids, cluster_sequence)

plot_mothership_route(clustered_targets, cluster_centroids, cluster_sequence)

# # Apply 2-opt to improve the mothership route
# cluster_sequence, mothership_waypoints, mothership_dist = two_opt(cluster_centroids, depot, cluster_sequence)<|MERGE_RESOLUTION|>--- conflicted
+++ resolved
@@ -50,23 +50,8 @@
 end
 
 ########
-
-<<<<<<< HEAD
-
 mp = to_multipolygon(ms_exclusion_zones)
 exclusion_zones = to_dataframe(mp)
-=======
-if isfile("../outputs/ms_exclusion_gpkg.gpkg")
-    ms_exclusion_polygons = GDF.read("../outputs/ms_exclusion_gpkg.gpkg")
-else
-    ms_exclusion_polygons = convert_raster_to_polygon(ms_exclusion_zones)
-    GDF.write(
-        "../outputs/ms_exclusion_gpkg.gpkg",
-        ms_exclusion_polygons[:, [:geometry]];
-        crs=EPSG(crs)
-    )
-end
->>>>>>> 3062f328
 
 # ms_exclusion_zones |> to_multipolygon |> to_dataframe |> x -> poly(x.geometry)
 
