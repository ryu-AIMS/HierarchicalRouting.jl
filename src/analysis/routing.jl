--- conflicted
+++ resolved
@@ -268,7 +268,6 @@
 - `current_loc` : Current location.
 - `next_loc` : Next location.
 - `vertices` : Vector of all vertices.
-<<<<<<< HEAD
 - `polygon` : Polygon to find paths around.
 
 # Returns
@@ -319,47 +318,7 @@
 
 # Returns
 Minimum distance around polygon.
-=======
-- `polygon` : Polygon to find paths around.
-
-# Returns
-- Min dist around polygon.
-- Last index of path.
->>>>>>> 1ad9a9f5
-"""
-function min_dist_around_polys(current_loc::Point{2, Float32}, next_loc::Point{2, Float32}, vertices::Vector{Any}, polygon::Polygon)
-    side_idx = Vector{Int}(undef,2)
-    # find which side line intersects with polygon
-    int_pts = GO.intersection_points(LineString([Point2f(current_loc), Point2f(next_loc)]), polygon)
-
-    # find which int_pt is closest to the start of the line
-    start_side_idx = argmin([haversine(current_loc, int_pt) for int_pt in int_pts])
-
-    # min dist threshold to replace intersection for rounding errors
-    side_idx[1] = [i for i in 1:length(polygon.exterior) if GO.distance(int_pts[start_side_idx], polygon.exterior[i]) < 0.01][1]
-    side_idx[2] = [i for i in 1:length(polygon.exterior) if GO.distance(int_pts[3-start_side_idx], polygon.exterior[i]) < 0.01][1]
-
-    vert_start_idx = findfirst(x -> x == polygon.exterior[side_idx[1]][2], vertices)
-    vert_end_idx = findlast(x -> x == polygon.exterior[side_idx[2]][1], vertices)
-
-    path_a = trav_vert_path(vert_start_idx, vert_end_idx, vertices)
-    path_b = append!([i for i in path_a[end]:length(vertices) if i ∉ path_a], [i for i in 1:path_a[1] if i ∉ path_a])
-
-    # Check if first point in path is the closest point to line start
-    if argmin([haversine(current_loc, vertices[i]) for i in path_a]) != 1
-        path_a = reverse(path_a)
-    end
-    if argmin([haversine(current_loc, vertices[i]) for i in path_b]) != 1
-        path_b = reverse(path_b)
-    end
-
-    paths = [path_a, path_b]
-    min_dist = minimum([dist_traverse_path(current_loc, [vertices[i] for i in path]) for path in paths])
-    last_idx = [stop for path in paths for stop in path if dist_traverse_path(current_loc, [vertices[i] for i in path]) == min_dist][end]
-
-    return min_dist, last_idx
-end
-
+"""
 function min_dist_around_poly(line, polygon::Polygon)
     side_ints_idx = Vector{Int}(undef,2)    #Tuple{Int, Int}[]
     int_pts = GO.intersection_points(line, polygon)
